--- conflicted
+++ resolved
@@ -115,19 +115,8 @@
   //------------------------------------------------------------------------------------------------------------------------------
   bool wallet_rpc_server::validate_transfer(const std::list<wallet_rpc::transfer_destination> destinations, const std::string payment_id, std::vector<cryptonote::tx_destination_entry>& dsts, std::vector<uint8_t>& extra, epee::json_rpc::error& er)
   {
-<<<<<<< HEAD
-
-    if ( req.fee < DEFAULT_FEE ) {
-      er.code = WALLET_RPC_ERROR_CODE_WRONG_FEE;
-      er.message = "Fee is not valid. Minimum fee : " + std::to_string(DEFAULT_FEE) + " (Moneroshi)";
-      return false;
-    }
-
-    std::vector<cryptonote::tx_destination_entry> dsts;
-    for (auto it = req.destinations.begin(); it != req.destinations.end(); it++)
-=======
+
     for (auto it = destinations.begin(); it != destinations.end(); it++)
->>>>>>> 78696677
     {
       cryptonote::tx_destination_entry de;
       if(!get_account_address_from_str(de.addr, it->address))
